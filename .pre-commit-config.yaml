# See https://pre-commit.com for more information
# See https://pre-commit.com/hooks.html for more hooks
repos:
  - repo: https://github.com/pre-commit/pre-commit-hooks
    rev: v4.4.0
    hooks:
      - id: check-symlinks
      - id: destroyed-symlinks
      - id: trailing-whitespace
      - id: end-of-file-fixer
      - id: check-yaml
      - id: check-toml
      - id: check-ast
      - id: check-added-large-files
      - id: check-merge-conflict
      - id: check-executables-have-shebangs
      - id: check-shebang-scripts-are-executable
      - id: detect-private-key
      - id: debug-statements
  - repo: https://github.com/codespell-project/codespell
    rev: v2.2.2
    hooks:
      - id: codespell
        args:
          - --ignore-words-list=reacher,ure,referenc,wile,mor,ser,esr,nowe
  - repo: https://github.com/PyCQA/flake8
    rev: 5.0.4
    hooks:
      - id: flake8
        args:
          - '--per-file-ignores=*/__init__.py:F401'
          - --ignore=E203,W503,E741
          - --max-complexity=30
          - --max-line-length=456
          - --show-source
          - --statistics
  - repo: https://github.com/asottile/pyupgrade
    rev: v3.3.0
    hooks:
      - id: pyupgrade
        args: ["--py37-plus"]
  - repo: https://github.com/PyCQA/isort
    rev: 5.12.0
    hooks:
      - id: isort
  - repo: https://github.com/python/black
    rev: 22.10.0
    hooks:
      - id: black
  - repo: https://github.com/pycqa/pydocstyle
    rev: 6.1.1
    hooks:
      - id: pydocstyle
<<<<<<< HEAD
        exclude: ^(tests/)|(docs/)|(setup.py)|(examples/)|(morl_baselines/multi_policy/morld/plotting/)
=======
        exclude: ^(tests/)|(docs/)|(setup.py)|(examples/)|(benchmark/)
>>>>>>> ada23708
        args:
          - --source
          - --explain
          - --ignore-decorators=override
          - --convention=google
        additional_dependencies: ["toml"]<|MERGE_RESOLUTION|>--- conflicted
+++ resolved
@@ -51,11 +51,7 @@
     rev: 6.1.1
     hooks:
       - id: pydocstyle
-<<<<<<< HEAD
-        exclude: ^(tests/)|(docs/)|(setup.py)|(examples/)|(morl_baselines/multi_policy/morld/plotting/)
-=======
-        exclude: ^(tests/)|(docs/)|(setup.py)|(examples/)|(benchmark/)
->>>>>>> ada23708
+        exclude: ^(tests/)|(docs/)|(setup.py)|(examples/)|(benchmark/)|(morl_baselines/multi_policy/morld/plotting/)
         args:
           - --source
           - --explain
