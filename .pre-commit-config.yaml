# See https://pre-commit.com for more information
# See https://pre-commit.com/hooks.html for more hooks
repos:
  - repo: https://github.com/pre-commit/pre-commit-hooks
    rev: v4.4.0
    hooks:
      - id: check-symlinks
      - id: destroyed-symlinks
      - id: trailing-whitespace
      - id: end-of-file-fixer
      - id: check-yaml
      - id: check-toml
      - id: check-ast
      - id: check-added-large-files
      - id: check-merge-conflict
      - id: check-executables-have-shebangs
      - id: check-shebang-scripts-are-executable
      - id: detect-private-key
      - id: debug-statements
  - repo: https://github.com/codespell-project/codespell
    rev: v2.2.4
    hooks:
      - id: codespell
        args:
          - --ignore-words-list=reacher,ure,referenc,wile,mor,ser,esr,nowe
  - repo: https://github.com/PyCQA/flake8
    rev: 6.0.0
    hooks:
      - id: flake8
        args:
          - '--per-file-ignores=*/__init__.py:F401'
          - --ignore=E203,W503,E741
          - --max-complexity=30
          - --max-line-length=456
          - --show-source
          - --statistics
  - repo: https://github.com/asottile/pyupgrade
    rev: v3.3.1
    hooks:
      - id: pyupgrade
        args: ["--py37-plus"]
  - repo: https://github.com/PyCQA/isort
    rev: 5.12.0
    hooks:
      - id: isort
  - repo: https://github.com/python/black
    rev: 23.1.0
    hooks:
      - id: black
  - repo: https://github.com/pycqa/pydocstyle
    rev: 6.3.0
    hooks:
      - id: pydocstyle
<<<<<<< HEAD
        exclude: ^(tests/)|(docs/)|(setup.py)|(examples/)|(benchmark/)|(morl_baselines/multi_policy/morld/plotting/)
=======
        exclude: ^(tests/)|(docs/)|(setup.py)|(examples/)|(experiments/)
>>>>>>> 26e7c458
        args:
          - --source
          - --explain
          - --ignore-decorators=override
          - --convention=google
        additional_dependencies: ["toml"]<|MERGE_RESOLUTION|>--- conflicted
+++ resolved
@@ -51,11 +51,7 @@
     rev: 6.3.0
     hooks:
       - id: pydocstyle
-<<<<<<< HEAD
-        exclude: ^(tests/)|(docs/)|(setup.py)|(examples/)|(benchmark/)|(morl_baselines/multi_policy/morld/plotting/)
-=======
         exclude: ^(tests/)|(docs/)|(setup.py)|(examples/)|(experiments/)
->>>>>>> 26e7c458
         args:
           - --source
           - --explain
